name: Mocha Unit tests
on:
  workflow_dispatch: # Allow manual triggering only
    inputs:
    environment:
      description: "Deployment environment"
      required: false
      default: "uat"
  workflow_call: # Allow this workflow to be called by other workflows

jobs:
  mocha-unit-tests:
    name: Mocha Unit Tests
    runs-on: ubuntu-latest
    steps:
      - name: Checkout code
        uses: actions/checkout@v4

      - name: Set up Node.js
        uses: actions/setup-node@v4
        with:
          node-version: "24.3.0"

      - name: Enable Corepack
        run: corepack enable

      - name: Install dependencies
        run: yarn install --immutable

<<<<<<< HEAD
      - name: Run Mocha unit tests
        run: yarn test:unit
        env:
          NODE_ENV: "test"
          SESSION_SECRET: "mocha-test-secret"
          SESSION_NAME: "sessionId"
          API_URL: "${{ vars.API_URL }}"
          API_PREFIX: "${{ vars.API_PREFIX }}"
          API_USERNAME: "${{ secrets.API_USERNAME }}"
          API_PASSWORD: "${{ secrets.API_PASSWORD }}"
          API_CLIENT_ID: "${{ secrets.API_CLIENT_ID }}"
          API_CLIENT_SECRET: "${{ secrets.API_CLIENT_SECRET }}"
          API_TIMEOUT: "5000"
          API_RETRIES: "3"
=======
      - name: Run Mocha unit tests & c8 code coverage
        run: yarn c8 yarn test:unit --check-coverage

      - name: Upload coverage artifact
        if: always()
        uses: actions/upload-artifact@v4
        with:
          name: code-coverage-report
          path: coverage/
>>>>>>> cb3edcba
<|MERGE_RESOLUTION|>--- conflicted
+++ resolved
@@ -27,22 +27,6 @@
       - name: Install dependencies
         run: yarn install --immutable
 
-<<<<<<< HEAD
-      - name: Run Mocha unit tests
-        run: yarn test:unit
-        env:
-          NODE_ENV: "test"
-          SESSION_SECRET: "mocha-test-secret"
-          SESSION_NAME: "sessionId"
-          API_URL: "${{ vars.API_URL }}"
-          API_PREFIX: "${{ vars.API_PREFIX }}"
-          API_USERNAME: "${{ secrets.API_USERNAME }}"
-          API_PASSWORD: "${{ secrets.API_PASSWORD }}"
-          API_CLIENT_ID: "${{ secrets.API_CLIENT_ID }}"
-          API_CLIENT_SECRET: "${{ secrets.API_CLIENT_SECRET }}"
-          API_TIMEOUT: "5000"
-          API_RETRIES: "3"
-=======
       - name: Run Mocha unit tests & c8 code coverage
         run: yarn c8 yarn test:unit --check-coverage
 
@@ -51,5 +35,4 @@
         uses: actions/upload-artifact@v4
         with:
           name: code-coverage-report
-          path: coverage/
->>>>>>> cb3edcba
+          path: coverage/