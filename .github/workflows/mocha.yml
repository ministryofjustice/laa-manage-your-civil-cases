--- conflicted
+++ resolved
@@ -19,11 +19,7 @@
       - name: Set up Node.js
         uses: actions/setup-node@v4
         with:
-<<<<<<< HEAD
-          node-version: "24.3.0"
-=======
           node-version: '24.4.1'
->>>>>>> a5b05af2
 
       - name: Enable Corepack
         run: corepack enable
