--- conflicted
+++ resolved
@@ -27,19 +27,8 @@
       - name: Install dependencies
         run: yarn install --immutable
 
-<<<<<<< HEAD
       - name: Run Mocha unit tests & c8 code coverage
         run: yarn c8 yarn test:unit --check-coverage
-
-      - name: Upload coverage artifact
-        if: always()
-        uses: actions/upload-artifact@v4
-        with:
-          name: code-coverage-report
-          path: coverage/
-=======
-      - name: Run Mocha unit tests
-        run: yarn test:unit
         env:
           NODE_ENV: "test"
           SESSION_SECRET: "mocha-test-secret"
@@ -52,4 +41,10 @@
           API_CLIENT_SECRET: "${{ secrets.API_CLIENT_SECRET }}"
           API_TIMEOUT: "5000"
           API_RETRIES: "3"
->>>>>>> a0d739ff
+
+      - name: Upload coverage artifact
+        if: always()
+        uses: actions/upload-artifact@v4
+        with:
+          name: code-coverage-report
+          path: coverage/