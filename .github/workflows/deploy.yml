--- conflicted
+++ resolved
@@ -17,11 +17,7 @@
       - name: Set up Node.js
         uses: actions/setup-node@v4
         with:
-<<<<<<< HEAD
-          node-version: "24.3.0"
-=======
           node-version: '24.4.1'
->>>>>>> a5b05af2
 
       - name: Enable Corepack
         run: corepack enable
@@ -42,11 +38,7 @@
       - name: Set up Node.js
         uses: actions/setup-node@v4
         with:
-<<<<<<< HEAD
-          node-version: "24.3.0"
-=======
           node-version: '24.4.1'
->>>>>>> a5b05af2
 
       - name: Enable Corepack
         run: corepack enable
@@ -162,32 +154,8 @@
           kube-cluster: ${{ secrets.KUBE_CLUSTER }}
           kube-namespace: ${{ secrets.KUBE_NAMESPACE }}
           session_secret: ${{ secrets.SESSION_SECRET }}
-<<<<<<< HEAD
-          service_name: ${{ vars.SERVICE_NAME }}
-          service_phase: ${{ vars.SERVICE_PHASE }}
-          department_name: ${{ vars.DEPARTMENT_NAME }}
-          department_url: ${{ vars.DEPARTMENT_URL }}
-          contact_email: ${{ vars.CONTACT_EMAIL }}
-          service_url: ${{ vars.SERVICE_URL }}
-          session_name: ${{ vars.SESSION_NAME}}
-          ratelimit_headers_enabled: ${{ vars.RATELIMIT_HEADERS_ENABLED }}
-          ratelimit_storage_uri: ${{ vars.RATELIMIT_STORAGE_URI }}
-          ratelimit_max: ${{ vars.RATE_LIMIT_MAX }}
-          ratewindow_ms: ${{ vars.RATE_WINDOW_MS }}
-          api_url: ${{ vars.API_URL }}
-          api_prefix: ${{ vars.API_PREFIX }}
-          # Use repository secrets for JWT auth
-          api_username: ${{ secrets.API_USERNAME }}
-          api_password: ${{ secrets.API_PASSWORD }}
-          api_client_id: ${{ secrets.API_CLIENT_ID }}
-          api_client_secret: ${{ secrets.API_CLIENT_SECRET }}
-          api_timeout: ${{ vars.API_TIMEOUT }}
-          api_retries: ${{ vars.API_RETRIES }}
-
-=======
           slack_webhook_url: ${{ secrets.SLACK_WEBHOOK_URL }}
   
->>>>>>> a5b05af2
   deploy-staging:
     environment: staging
     runs-on: ubuntu-latest
@@ -209,29 +177,6 @@
           kube-cluster: ${{ secrets.KUBE_CLUSTER }}
           kube-namespace: ${{ secrets.KUBE_NAMESPACE }}
           session_secret: ${{ secrets.SESSION_SECRET }}
-<<<<<<< HEAD
-          service_name: ${{ vars.SERVICE_NAME }}
-          service_phase: ${{ vars.SERVICE_PHASE }}
-          department_name: ${{ vars.DEPARTMENT_NAME }}
-          department_url: ${{ vars.DEPARTMENT_URL }}
-          contact_email: ${{ vars.CONTACT_EMAIL }}
-          service_url: ${{ vars.SERVICE_URL }}
-          session_name: ${{ vars.SESSION_NAME}}
-          ratelimit_headers_enabled: ${{ vars.RATELIMIT_HEADERS_ENABLED }}
-          ratelimit_storage_uri: ${{ vars.RATELIMIT_STORAGE_URI }}
-          ratelimit_max: ${{ vars.RATE_LIMIT_MAX }}
-          ratewindow_ms: ${{ vars.RATE_WINDOW_MS }}
-          api_url: ${{ vars.API_URL }}
-          api_prefix: ${{ vars.API_PREFIX }}
-          # Use repository secrets for JWT auth (more secure, only accessible from main branch)
-          api_username: ${{ secrets.API_USERNAME }}
-          api_password: ${{ secrets.API_PASSWORD }}
-          api_client_id: ${{ secrets.API_CLIENT_ID }}
-          api_client_secret: ${{ secrets.API_CLIENT_SECRET }}
-          api_timeout: ${{ vars.API_TIMEOUT }}
-          api_retries: ${{ vars.API_RETRIES }}
-=======
->>>>>>> a5b05af2
           slack_webhook_url: ${{ secrets.SLACK_WEBHOOK_URL }}
 
   deploy-production:
@@ -255,27 +200,4 @@
           kube-cluster: ${{ secrets.KUBE_CLUSTER }}
           kube-namespace: ${{ secrets.KUBE_NAMESPACE }}
           session_secret: ${{ secrets.SESSION_SECRET }}
-<<<<<<< HEAD
-          service_name: ${{ vars.SERVICE_NAME }}
-          service_phase: ${{ vars.SERVICE_PHASE }}
-          department_name: ${{ vars.DEPARTMENT_NAME }}
-          department_url: ${{ vars.DEPARTMENT_URL }}
-          contact_email: ${{ vars.CONTACT_EMAIL }}
-          service_url: ${{ vars.SERVICE_URL }}
-          session_name: ${{ vars.SESSION_NAME}}
-          ratelimit_headers_enabled: ${{ vars.RATELIMIT_HEADERS_ENABLED }}
-          ratelimit_storage_uri: ${{ vars.RATELIMIT_STORAGE_URI }}
-          ratelimit_max: ${{ vars.RATE_LIMIT_MAX }}
-          ratewindow_ms: ${{ vars.RATE_WINDOW_MS }}
-          api_url: ${{ vars.API_URL}}
-          api_prefix: ${{ vars.API_PREFIX }}
-          # Use repository secrets for JWT auth (more secure, only accessible from main branch)
-          api_username: ${{ secrets.API_USERNAME }}
-          api_password: ${{ secrets.API_PASSWORD }}
-          api_client_id: ${{ secrets.API_CLIENT_ID }}
-          api_client_secret: ${{ secrets.API_CLIENT_SECRET }}
-          api_timeout: ${{ vars.API_TIMEOUT }}
-          api_retries: ${{ vars.API_RETRIES }}
-=======
->>>>>>> a5b05af2
           slack_webhook_url: ${{ secrets.SLACK_WEBHOOK_URL }}