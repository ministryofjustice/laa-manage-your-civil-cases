name: Deploy with Helm

on:
  push:
    branches:
      - '**'
  workflow_dispatch: # Allows manual triggering of the workflow

jobs:
  code-linting:
    name: Code Linting
    runs-on: ubuntu-latest
    steps:
      - name: Checkout code
        uses: actions/checkout@v4

      - name: Set up Node.js
        uses: actions/setup-node@v4
        with:
          node-version: '24.4.1'

      - name: Enable Corepack
        run: corepack enable

      - name: Install dependencies
        run: yarn install --immutable

      - name: Run ESLint
        run: yarn lint

  code-security-audit:
    name: Code Security Audit
    runs-on: ubuntu-latest
    steps:
      - name: Checkout code
        uses: actions/checkout@v4

      - name: Set up Node.js
        uses: actions/setup-node@v4
        with:
          node-version: '24.4.1'

      - name: Enable Corepack
        run: corepack enable

      - name: Install dependencies
        run: yarn install --immutable

      - name: Run security audit
        run: yarn npm audit

  snyk:
    name: Snyk Security Scan
    runs-on: ubuntu-latest
    steps:
      - name: Checkout code
        uses: actions/checkout@v3

      - name: Build local Docker image
        working-directory: ${{ github.workspace }}
        run: |
          pwd
          ls
          docker build -t laa-manage-your-civil-cases ./
          docker save laa-manage-your-civil-cases -o image.tar     
<<<<<<< HEAD

=======
>>>>>>> 07320391
      - name: Run Snyk to scan Docker image from tarball
        uses: snyk/actions/docker@master
        with:
          image: image.tar
          args: --docker --severity-threshold=high
        env:
          SNYK_TOKEN: ${{ secrets.SNYK_TOKEN }}

  build-image:
    name: Build Docker Image
    runs-on: ubuntu-latest
    permissions:
      id-token: write
      contents: read
    steps:
      - name: Checkout code
        uses: actions/checkout@v4

      - name: Set up AWS credentials for ECR and Kubernetes
        uses: aws-actions/configure-aws-credentials@v4.2.1
        with:
          role-to-assume: ${{ secrets.ECR_ROLE_TO_ASSUME }}
          aws-region: ${{ vars.ECR_REGION }}

      - uses: aws-actions/amazon-ecr-login@062b18b96a7aff071d4dc91bc00c4c1a7945b076
        id: login-ecr

      - name: Set up Docker Buildx
        uses: docker/setup-buildx-action@e468171a9de216ec08956ac3ada2f0791b6bd435
        with:
          install: true

      - name: Cache Docker layers
        uses: actions/cache@v4
        with:
          path: /tmp/.buildx-cache
          key: ${{ runner.os }}-buildx-${{ github.sha }}
          restore-keys: |
            ${{ runner.os }}-buildx-

      - name: Build and push image with local action
        uses: ./.github/actions/build_and_push
        with:
          image_registry: ${{ secrets.ECR_REGISTRY_URL }}
          image_repo: ${{ vars.ECR_REPOSITORY }}
          dockerfile_path: Dockerfile
          image_tag: ${{ github.sha }}

  mocha-unit-tests:
    name: Mocha Unit Tests
    uses: ./.github/workflows/mocha.yml
    needs:
      - build-image
    # Only run tests when deploying to UAT
    if: success() && github.event_name != 'workflow_dispatch' || (github.event_name == 'workflow_dispatch' && github.event.inputs.environment == 'uat' || github.event.inputs.environment == null)

  playwright:
    name: Playwright Tests
    uses: ./.github/workflows/playwright.yml
    needs:
      - build-image
    # Only run tests when deploying to UAT
    if: success() && github.event_name != 'workflow_dispatch' || (github.event_name == 'workflow_dispatch' && github.event.inputs.environment == 'uat' || github.event.inputs.environment == null)
  
  deploy-uat:
    environment: uat
    runs-on: ubuntu-latest
    needs:
      - code-linting
      - code-security-audit
      - snyk
      - build-image
      - mocha-unit-tests
      - playwright

    steps:
      - name: Checkout
        uses: actions/checkout@v4

      - name: Deploy to UAT
        uses: ./.github/actions/deploy
        with:
          app-environment: uat
          ecr-repository: ${{ vars.ECR_REPOSITORY }}
          ecr-registry_url: ${{ secrets.ECR_REGISTRY_URL }}
          kube-cert: ${{ secrets.KUBE_CERT }}
          kube-token: ${{ secrets.KUBE_TOKEN }}
          kube-cluster: ${{ secrets.KUBE_CLUSTER }}
          kube-namespace: ${{ secrets.KUBE_NAMESPACE }}
          session_secret: ${{ secrets.SESSION_SECRET }}
          slack_webhook_url: ${{ secrets.SLACK_WEBHOOK_URL }}
  
  deploy-staging:
    environment: staging
    runs-on: ubuntu-latest
    needs: deploy-uat
    if: github.ref_name == 'main'

    steps:
      - name: Checkout
        uses: actions/checkout@v4

      - name: Deploy to staging
        uses: ./.github/actions/deploy
        with:
          app-environment: staging
          ecr-repository: ${{ vars.ECR_REPOSITORY }}
          ecr-registry_url: ${{ secrets.ECR_REGISTRY_URL }}
          kube-cert: ${{ secrets.KUBE_CERT }}
          kube-token: ${{ secrets.KUBE_TOKEN }}
          kube-cluster: ${{ secrets.KUBE_CLUSTER }}
          kube-namespace: ${{ secrets.KUBE_NAMESPACE }}
          session_secret: ${{ secrets.SESSION_SECRET }}
          slack_webhook_url: ${{ secrets.SLACK_WEBHOOK_URL }}

  deploy-production:
    environment: production
    runs-on: ubuntu-latest
    needs: deploy-staging
    if: github.ref_name == 'main'

    steps:
      - name: Checkout
        uses: actions/checkout@v4

      - name: Deploy to production
        uses: ./.github/actions/deploy
        with:
          app-environment: production
          ecr-repository: ${{ vars.ECR_REPOSITORY }}
          ecr-registry_url: ${{ secrets.ECR_REGISTRY_URL }}
          kube-cert: ${{ secrets.KUBE_CERT }}
          kube-token: ${{ secrets.KUBE_TOKEN }}
          kube-cluster: ${{ secrets.KUBE_CLUSTER }}
          kube-namespace: ${{ secrets.KUBE_NAMESPACE }}
          session_secret: ${{ secrets.SESSION_SECRET }}
          slack_webhook_url: ${{ secrets.SLACK_WEBHOOK_URL }}<|MERGE_RESOLUTION|>--- conflicted
+++ resolved
@@ -63,10 +63,7 @@
           ls
           docker build -t laa-manage-your-civil-cases ./
           docker save laa-manage-your-civil-cases -o image.tar     
-<<<<<<< HEAD
-
-=======
->>>>>>> 07320391
+
       - name: Run Snyk to scan Docker image from tarball
         uses: snyk/actions/docker@master
         with:
