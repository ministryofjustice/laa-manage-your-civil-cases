name: "Deploy"
description: "Deploy docker image to namespace"
inputs:
<<<<<<< HEAD
  kube-cert:
    description: "Kubernetes cluster authentication certificate"
    required: true
  kube-token:
    description: "Kubernetes cluster authentication token"
    required: true
  kube-cluster:
    description: "Kubernetes cluster name"
    required: true
  kube-namespace:
    description: "Kubernetes cluster namespace"
    required: true
  app-environment:
    description: "environment to which the app is being deployed [staging, production, etc]"
    required: true
  ecr-repository:
    description: "ECR repository"
    required: true
  ecr-registry_url:
    description: "ECR registry url"
    required: true
  session_secret:
    description: "Session secret"
  service_name:
    description: "Service name"
  service_phase:
    description: "Service phase"
  department_name:
    description: "Department name"
  department_url:
    description: "Department url"
  contact_email:
    description: "Contact email"
  contact_phone:
    description: "Contact phone"
  service_url:
    description: "Service url"
  session_name:
    description: "Session name"
  ratelimit_headers_enabled:
    description: "Rate limit headers enabled"
  ratelimit_storage_uri:
    description: "Rate limit storage uri"
  ratelimit_max:
    description: "Rate limit max"
  ratewindow_ms:
    description: "Rate limit max"
  slack_webhook_url:
    description: "Slack webhook url"
  api_url:
    description: "API base URL"
  api_prefix:
    description: "API prefix path"
  api_timeout:
    description: "API request timeout in milliseconds"
  api_retries:
    description: "Number of API retry attempts"
  api_username:
    description: "API authentication username"
  api_password:
    description: "API authentication password"
  api_client_id:
    description: "API client ID"
  api_client_secret:
    description: "API client secret"
=======
    kube-cert:
        description: "Kubernetes cluster authentication certificate"
        required: true
    kube-token:
        description: "Kubernetes cluster authentication token"
        required: true
    kube-cluster:
        description: "Kubernetes cluster name"
        required: true
    kube-namespace:
        description: "Kubernetes cluster namespace"
        required: true
    app-environment:
        description: "environment to which the app is being deployed [staging, production, etc]"
        required: true
    ecr-repository:
        description: "ECR repository"
        required: true
    ecr-registry_url:
        description: "ECR registry url"
        required: true
    session_secret:
        description: "Session secret"
    slack_webhook_url:
        description: "Slack webhook url"
>>>>>>> a5b05af2

runs:
  using: "composite"
  steps:
    - name: Checkout
      uses: actions/checkout@v4

    - name: Authenticate to the cluster
      uses: ministryofjustice/laa-reusable-github-actions/.github/actions/authenticate_to_cluster@2aa2676c3cd9876ec7037ee8b3d729d0306cb7c6
      with:
        kube-cert: ${{ inputs.kube-cert }}
        kube-token: ${{ inputs.kube-token }}
        kube-cluster: ${{ inputs.kube-cluster }}
        kube-namespace: ${{ inputs.kube-namespace }}

    - name: Deploy infrastructure to UAT
      shell: bash
      run: |
        if [ ${{ inputs.app-environment }} == 'uat' ]
        then
          kubectl apply --record=false -f ./infrastructure/laa-manage-your-civil-cases-uat/
        fi

<<<<<<< HEAD
    - name: Set environment variables
      shell: bash
      run: |
        echo "SERVICE_NAME=${{ inputs.service_name || 'Manage your civil cases' }}" >> $GITHUB_ENV
        echo "SERVICE_PHASE=${{ inputs.service_phase || 'Beta' }}" >> $GITHUB_ENV
        echo "DEPARTMENT_NAME=${{ inputs.department_name || 'Legal Aid Agency' }}" >> $GITHUB_ENV
        echo "DEPARTMENT_URL=${{ inputs.department_url || 'https://www.gov.uk/government/organisations/legal-aid-agency' }}" >> $GITHUB_ENV
        echo "CONTACT_EMAIL=${{ inputs.contact_email || 'eligibility@justice.gov.uk' }}" >> $GITHUB_ENV
        echo "CONTACT_PHONE=${{ inputs.contact_email || '' }}" >> $GITHUB_ENV
        echo "SERVICE_URL=${{ inputs.service_url || 'https://www.gov.uk/legal-aid' }}" >> $GITHUB_ENV
        echo "SESSION_SECRET=${{ inputs.sessions_secret || 'default-session-secret' }}" >> $GITHUB_ENV
        echo "SESSION_NAME=${{ inputs.session_name || 'sessionId' }}" >> $GITHUB_ENV
        echo "RATELIMIT_HEADERS_ENABLED=${{ inputs.ratelimit_headers_enabled || 'true' }}" >> $GITHUB_ENV
        echo "RATELIMIT_STORAGE_URI=${{ inputs.ratelimit_storage_uri || '' }}" >> $GITHUB_ENV
        echo "RATE_LIMIT_MAX=${{ inputs.ratelimit_max || '100' }}" >> $GITHUB_ENV
        echo "RATE_WINDOW_MS=${{ inputs.ratewindow_ms || '900000' }}" >> $GITHUB_ENV
        echo "API_URL=${{ inputs.api_url || '' }}" >> $GITHUB_ENV
        echo "API_PREFIX=${{ inputs.api_prefix || '/latest/mock' }}" >> $GITHUB_ENV
        echo "API_TIMEOUT=${{ inputs.api_timeout || '5000' }}" >> $GITHUB_ENV
        echo "API_RETRIES=${{ inputs.api_retries || '3' }}" >> $GITHUB_ENV
        echo "API_USERNAME=${{ inputs.api_username || '' }}" >> $GITHUB_ENV
        echo "API_PASSWORD=${{ inputs.api_password || '' }}" >> $GITHUB_ENV
        echo "API_CLIENT_ID=${{ inputs.api_client_id || '' }}" >> $GITHUB_ENV
        echo "API_CLIENT_SECRET=${{ inputs.api_client_secret || '' }}" >> $GITHUB_ENV
        echo "NODE_ENV=production" >> $GITHUB_ENV

=======
>>>>>>> a5b05af2
    - name: Deploy using Helm
      shell: bash
      run: ./scripts/deploy.sh ${{ inputs.app-environment }}
      env:
        REGISTRY: ${{ inputs.ecr-registry_url }}
        REPOSITORY: ${{ inputs.ecr-repository }}
        IMAGE_TAG: ${{ github.sha }}
        GITHUB_SHA: ${{ github.sha }}
        GITHUB_REF_NAME: ${{ github.ref_name }}
        K8S_NAMESPACE: ${{ inputs.kube-namespace }}
        SESSION_SECRET: ${{ inputs.session_secret }}

    - name: Notify deployment failure
      shell: bash
      if: failure()
      run: |
        curl -X POST -H 'Content-type: application/json' --data '{"text":"Manage Civil Cases deployment to ${{ inputs.app-environment }} failed!"}' ${{ inputs.slack_webhook_url }}
      env:
        SLACK_WEBHOOK_URL: ${{ inputs.slack_webhook_url }}<|MERGE_RESOLUTION|>--- conflicted
+++ resolved
@@ -1,73 +1,6 @@
 name: "Deploy"
 description: "Deploy docker image to namespace"
 inputs:
-<<<<<<< HEAD
-  kube-cert:
-    description: "Kubernetes cluster authentication certificate"
-    required: true
-  kube-token:
-    description: "Kubernetes cluster authentication token"
-    required: true
-  kube-cluster:
-    description: "Kubernetes cluster name"
-    required: true
-  kube-namespace:
-    description: "Kubernetes cluster namespace"
-    required: true
-  app-environment:
-    description: "environment to which the app is being deployed [staging, production, etc]"
-    required: true
-  ecr-repository:
-    description: "ECR repository"
-    required: true
-  ecr-registry_url:
-    description: "ECR registry url"
-    required: true
-  session_secret:
-    description: "Session secret"
-  service_name:
-    description: "Service name"
-  service_phase:
-    description: "Service phase"
-  department_name:
-    description: "Department name"
-  department_url:
-    description: "Department url"
-  contact_email:
-    description: "Contact email"
-  contact_phone:
-    description: "Contact phone"
-  service_url:
-    description: "Service url"
-  session_name:
-    description: "Session name"
-  ratelimit_headers_enabled:
-    description: "Rate limit headers enabled"
-  ratelimit_storage_uri:
-    description: "Rate limit storage uri"
-  ratelimit_max:
-    description: "Rate limit max"
-  ratewindow_ms:
-    description: "Rate limit max"
-  slack_webhook_url:
-    description: "Slack webhook url"
-  api_url:
-    description: "API base URL"
-  api_prefix:
-    description: "API prefix path"
-  api_timeout:
-    description: "API request timeout in milliseconds"
-  api_retries:
-    description: "Number of API retry attempts"
-  api_username:
-    description: "API authentication username"
-  api_password:
-    description: "API authentication password"
-  api_client_id:
-    description: "API client ID"
-  api_client_secret:
-    description: "API client secret"
-=======
     kube-cert:
         description: "Kubernetes cluster authentication certificate"
         required: true
@@ -93,7 +26,6 @@
         description: "Session secret"
     slack_webhook_url:
         description: "Slack webhook url"
->>>>>>> a5b05af2
 
 runs:
   using: "composite"
@@ -117,35 +49,6 @@
           kubectl apply --record=false -f ./infrastructure/laa-manage-your-civil-cases-uat/
         fi
 
-<<<<<<< HEAD
-    - name: Set environment variables
-      shell: bash
-      run: |
-        echo "SERVICE_NAME=${{ inputs.service_name || 'Manage your civil cases' }}" >> $GITHUB_ENV
-        echo "SERVICE_PHASE=${{ inputs.service_phase || 'Beta' }}" >> $GITHUB_ENV
-        echo "DEPARTMENT_NAME=${{ inputs.department_name || 'Legal Aid Agency' }}" >> $GITHUB_ENV
-        echo "DEPARTMENT_URL=${{ inputs.department_url || 'https://www.gov.uk/government/organisations/legal-aid-agency' }}" >> $GITHUB_ENV
-        echo "CONTACT_EMAIL=${{ inputs.contact_email || 'eligibility@justice.gov.uk' }}" >> $GITHUB_ENV
-        echo "CONTACT_PHONE=${{ inputs.contact_email || '' }}" >> $GITHUB_ENV
-        echo "SERVICE_URL=${{ inputs.service_url || 'https://www.gov.uk/legal-aid' }}" >> $GITHUB_ENV
-        echo "SESSION_SECRET=${{ inputs.sessions_secret || 'default-session-secret' }}" >> $GITHUB_ENV
-        echo "SESSION_NAME=${{ inputs.session_name || 'sessionId' }}" >> $GITHUB_ENV
-        echo "RATELIMIT_HEADERS_ENABLED=${{ inputs.ratelimit_headers_enabled || 'true' }}" >> $GITHUB_ENV
-        echo "RATELIMIT_STORAGE_URI=${{ inputs.ratelimit_storage_uri || '' }}" >> $GITHUB_ENV
-        echo "RATE_LIMIT_MAX=${{ inputs.ratelimit_max || '100' }}" >> $GITHUB_ENV
-        echo "RATE_WINDOW_MS=${{ inputs.ratewindow_ms || '900000' }}" >> $GITHUB_ENV
-        echo "API_URL=${{ inputs.api_url || '' }}" >> $GITHUB_ENV
-        echo "API_PREFIX=${{ inputs.api_prefix || '/latest/mock' }}" >> $GITHUB_ENV
-        echo "API_TIMEOUT=${{ inputs.api_timeout || '5000' }}" >> $GITHUB_ENV
-        echo "API_RETRIES=${{ inputs.api_retries || '3' }}" >> $GITHUB_ENV
-        echo "API_USERNAME=${{ inputs.api_username || '' }}" >> $GITHUB_ENV
-        echo "API_PASSWORD=${{ inputs.api_password || '' }}" >> $GITHUB_ENV
-        echo "API_CLIENT_ID=${{ inputs.api_client_id || '' }}" >> $GITHUB_ENV
-        echo "API_CLIENT_SECRET=${{ inputs.api_client_secret || '' }}" >> $GITHUB_ENV
-        echo "NODE_ENV=production" >> $GITHUB_ENV
-
-=======
->>>>>>> a5b05af2
     - name: Deploy using Helm
       shell: bash
       run: ./scripts/deploy.sh ${{ inputs.app-environment }}
