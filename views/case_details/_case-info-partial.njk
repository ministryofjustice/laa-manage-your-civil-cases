{% set statusConfig = {
  "new": {
    text: t('common.status.new'),
    classes: "govuk-tag--green govuk-!-margin-bottom-2"
  },
  "pending": {
    text: t('common.status.pending'),
    classes: "govuk-tag--blue govuk-!-margin-bottom-2"
  },
  "advising": {
    text: t('common.status.advising'),
    classes: "govuk-tag--light-blue govuk-!-margin-bottom-2"
  },
  "closed": {
    text: t('common.status.closed'),
    classes: "govuk-tag--grey govuk-!-margin-bottom-2"
  },
  "completed": {
    text: t('common.status.completed'),
    classes: "govuk-tag--pink govuk-!-margin-bottom-2"
  }
} %}

{% set currentStatus = caseStatusToStates[client.caseStatus | lower] %}

{{ govukTag({
  text: statusConfig[currentStatus].text,
  classes: statusConfig[currentStatus].classes
}) }}

<h2 class="govuk-heading-m govuk-!-margin-bottom-1">{{ t('pages.caseDetails.dateReceived') }} <span class="govuk-body-l">{{ client.provider_assigned_at | formatDate }}</span></h2>
<h2 class="govuk-heading-m govuk-!-margin-bottom-7">{{ t('pages.caseDetails.laaReference') }} <span class="govuk-body-l">{{ client.laaReference or t('pages.caseDetails.notProvided') }}</span></h2>

<div class="govuk-button-group">
<<<<<<< HEAD
  {% if currentStatus == "new" or currentStatus == "pending" %}
=======
  {% if currentStatus in ["new", "pending"] %}
>>>>>>> 688f2061
    {{ govukButton({
      text: t('pages.caseDetails.buttons.acceptCase')
    }) }}
    {{ govukButton({
      text: t('pages.caseDetails.buttons.rejectCase'),
      classes: "govuk-button--secondary"
    }) }}
    {{ govukButton({
      text: t('pages.caseDetails.buttons.splitCase'),
      classes: "govuk-button--secondary"
    }) }}
    {{ govukButton({
      text: t('pages.caseDetails.buttons.leaveFeedback'),
      classes: "govuk-button--secondary"
    }) }}
  {% elif currentStatus == "advising" %}
    {{ govukButton({
      text: t('pages.caseDetails.buttons.generateLegalHelpForm')
    }) }}
    {{ govukButton({
      text: t('pages.caseDetails.buttons.rejectCase'),
      classes: "govuk-button--secondary"
    }) }}
    {{ govukButton({
      text: t('pages.caseDetails.buttons.splitCase'),
      classes: "govuk-button--secondary"
    }) }}
    {{ govukButton({
      text: t('pages.caseDetails.buttons.closeCase'),
      classes: "govuk-button--secondary"
    }) }}
    {{ govukButton({
      text: t('pages.caseDetails.buttons.leaveFeedback'),
      classes: "govuk-button--secondary"
    }) }}
  {% elif currentStatus == "closed" %}
    {{ govukButton({
      text: t('pages.caseDetails.buttons.closeCase')
    }) }}
    {{ govukButton({
      text: t('pages.caseDetails.buttons.leaveFeedback'),
      classes: "govuk-button--secondary"
    }) }}
  {% elif currentStatus == "completed" %}
    {{ govukButton({
      text: t('pages.caseDetails.buttons.reopenCase')
    }) }}
    {{ govukButton({
      text: t('pages.caseDetails.buttons.generateLegalHelpForm'),
      classes: "govuk-button--secondary"
    }) }}
  {% endif %}
</div><|MERGE_RESOLUTION|>--- conflicted
+++ resolved
@@ -32,11 +32,7 @@
 <h2 class="govuk-heading-m govuk-!-margin-bottom-7">{{ t('pages.caseDetails.laaReference') }} <span class="govuk-body-l">{{ client.laaReference or t('pages.caseDetails.notProvided') }}</span></h2>
 
 <div class="govuk-button-group">
-<<<<<<< HEAD
-  {% if currentStatus == "new" or currentStatus == "pending" %}
-=======
   {% if currentStatus in ["new", "pending"] %}
->>>>>>> 688f2061
     {{ govukButton({
       text: t('pages.caseDetails.buttons.acceptCase')
     }) }}
