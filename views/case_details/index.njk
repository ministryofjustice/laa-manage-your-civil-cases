--- conflicted
+++ resolved
@@ -8,11 +8,7 @@
   {{ govukBackLink({
     text: t('common.backToAllCases'),
     href: "/cases/" + client.caseStatus,
-<<<<<<< HEAD
-    classes: "govuk-!-margin-bottom-0"
-=======
     classes: "govuk-!-margin-bottom-2"
->>>>>>> f8f8f6e6
   }) }}
 {% endblock %}
 
