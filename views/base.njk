{% extends "govuk/template.njk" %}
{% from "govuk/components/phase-banner/macro.njk" import govukPhaseBanner %}
{% from "moj/components/header/macro.njk" import mojHeader %}
{% from "govuk/components/service-navigation/macro.njk" import govukServiceNavigation %}

{% set govukRebrand = true %}

{% block pageTitle %}{{config.SERVICE_NAME}} – GOV.UK{% endblock %}

{% block head %}
  <link rel="stylesheet" href="/css/{{getAsset('main','css')}}">
  <meta name="description" content="{{config.SERVICE_NAME}}">
  <meta name="keywords" content="GOV.UK, govuk, gov, government, uk, frontend, ui, user interface, jinja, python, flask, port, template, templating, macro, component, design system, html, forms, wtf, wtforms, widget, widgets, demo, example">
  <meta name="author" content="{{config.DEPARTMENT_NAME}}">
  <script type="module" nonce="{{ cspNonce }}" src="/js/{{getAsset('custom','min.js')}}"></script>
{% endblock %}

{% block bodyStart %}
  <script nonce="{{ cspNonce }}">
    document.body.className += ' js-enabled' + (
      'noModule' in HTMLScriptElement.prototype
      ? ' govuk-frontend-supported'
      : '');
  </script>
  {# cookie policy #}
{% endblock %}

{% block header %}
  {{ mojHeader({
    organisationLabel: {
      text: config.DEPARTMENT_NAME,
      href: config.DEPARTMENT_URL
    },
    navigation: {
      label: "Account navigation",
      items: [{
<<<<<<< HEAD
        text: "roronoa.zoro@law.com",
        href: "#"
=======
        text: "ramona.zoro@law.com",
        attributes: {
          'style': 'pointer-events: none;'
        }
>>>>>>> d3a8ac43
      }, {
        html: "<strong>Sign out</strong>",
        href: "#"
      }]
    }
  }) }}
  {{ govukServiceNavigation({
  serviceName: config.SERVICE_NAME,
  serviceUrl: "/cases/new",
  navigation: [
    {
      href: "/cases/new",
      text: "Your cases",
      active: true
    },
    {
      href: "/search",
      text: "Search"
    }
    ]
  }) }}
{% endblock %}

{% block beforeContent %}
  {{ govukPhaseBanner({
    tag: {
      text: config.SERVICE_PHASE
    },
    html: 'This is a new service. Help us improve it and <a class="govuk-link" href="#">give your feedback by email</a>.'
  }) }}
  {% block backLink %}{% endblock %}
{% endblock %}

{% block content %}
  <div class="govuk-width-container">
    <div class="govuk-body">
      {% block pageContent %}{% endblock %}
    </div>
  </div>
{% endblock %}

{% block footer %}
  {{ govukFooter({
    rebrand: govukRebrand,
    meta: {
      items: [
        {
          href: "#",
          text: "Help"
        },
        {
          href: "#",
          text: "Feedback"
        },
        {
          href: "#",
          text: "Updates"
        },
        {
          href: "#",
          text: "Privacy Policy"
        },
        {
          href: "#",
          text: "Cookie Policy"
        },
        {
          href: "#",
          text: "Accessibility"
        }
      ]
    }
  }) }}
{% endblock %}

{% block bodyEnd %}
  {# Run JavaScript at end of the <body>, to avoid blocking the initial render. #}
  <script type="module" nonce="{{ cspNonce }}" src="/js/{{getAsset('frontend-packages','min.js')}}"></script>
{% endblock %}<|MERGE_RESOLUTION|>--- conflicted
+++ resolved
@@ -34,15 +34,10 @@
     navigation: {
       label: "Account navigation",
       items: [{
-<<<<<<< HEAD
         text: "roronoa.zoro@law.com",
-        href: "#"
-=======
-        text: "ramona.zoro@law.com",
         attributes: {
           'style': 'pointer-events: none;'
         }
->>>>>>> d3a8ac43
       }, {
         html: "<strong>Sign out</strong>",
         href: "#"
