# Use the official Node.js image as the base image
FROM node:24.3.0-alpine

# Set the working directory inside the container
WORKDIR /app

# Copy package.json and yarn.lock to the working directory
COPY package*.json yarn.lock .yarnrc.yml ./

# Enable Corepack to use the correct Yarn version
RUN corepack enable

# Install dependencies
RUN yarn install --immutable

<<<<<<< HEAD
# Create a non-root user
RUN addgroup -g 1001 -S appuser && \
    adduser -u 1001 -G appuser -S appuser
=======
# Create a non-root user  
RUN addgroup -g 1001 -S appuser && \
    adduser -u 1001 -S -G appuser appuser
>>>>>>> 6969371e

# Copy the rest of the application code to the working directory
# and set ownership to the non-root user
COPY --chown=1001:1001 . .

# Build the application
RUN yarn build

# Set ownership of all generated files to the non-root user
RUN chown -R 1001:1001 /app

# Switch to the non-root user by ID (not name)
USER 1001

# Set HOME environment variable to fix corepack cache issues
ENV HOME=/app

# Expose the port the app runs on
EXPOSE 3000

# Define the command to run the application
CMD ["node", "public/app.js"]<|MERGE_RESOLUTION|>--- conflicted
+++ resolved
@@ -13,15 +13,9 @@
 # Install dependencies
 RUN yarn install --immutable
 
-<<<<<<< HEAD
-# Create a non-root user
-RUN addgroup -g 1001 -S appuser && \
-    adduser -u 1001 -G appuser -S appuser
-=======
 # Create a non-root user  
 RUN addgroup -g 1001 -S appuser && \
     adduser -u 1001 -S -G appuser appuser
->>>>>>> 6969371e
 
 # Copy the rest of the application code to the working directory
 # and set ownership to the non-root user
