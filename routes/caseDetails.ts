import express from 'express';
import type { Request, Response, NextFunction } from 'express';
import { handleCaseDetailsTab, acceptCase, completeCase, closeCase, getCloseCaseForm, getPendingCaseForm, pendingCase, getReopenCaseForm, reopenCase } from '#src/scripts/controllers/caseDetailsController.js';
import { handleCaseHistoryTab } from '#src/scripts/controllers/caseHistoryController.js';
import { getRemoveThirdPartyConfirmation, deleteThirdParty, getRemoveSupportNeedsConfirmation, deleteClientSupportNeeds } from '#src/scripts/controllers/index.js';
import { validateReopenCase } from '#src/middlewares/reopenCaseSchema.js';
import { validateCloseCase } from '#src/middlewares/closeCaseSchema.js';
import { validatePendingCase } from '#src/middlewares/pendingCaseSchema.js';

// Create a new router for case details routes
const router = express.Router();

/* GET client details for a specific case. */
router.get('/:caseReference/client-details', async (req: Request, res: Response, next: NextFunction): Promise<void> => {
  await handleCaseDetailsTab(req, res, next, 'client_details');
});

/* GET case details details for a specific case. */
router.get('/:caseReference/case-details', async (req: Request, res: Response, next: NextFunction): Promise<void> => {
  await handleCaseDetailsTab(req, res, next, 'case_details');
});

/* GET financial eligibility details for a specific case. */
router.get('/:caseReference/financial-eligibility', async (req: Request, res: Response, next: NextFunction): Promise<void> => {
  await handleCaseDetailsTab(req, res, next, 'financial_eligibility');
});

/* GET history for a specific case. */
<<<<<<< HEAD
router.get('/:caseReference/history', async function (req: Request, res: Response, next: NextFunction): Promise<void> {
  await handleCaseHistoryTab(req, res, next, 'history');
=======
router.get('/:caseReference/history', async (req: Request, res: Response, next: NextFunction): Promise<void> => {
  await handleCaseDetailsTab(req, res, next, 'history');
>>>>>>> 59f62d8e
});

/* GET confirmation page for removing third party. */
router.get('/:caseReference/confirm/remove-third-party', (req: Request, res: Response, next: NextFunction): void => {
  getRemoveThirdPartyConfirmation(req, res, next);
});

/* DELETE third party contact. */
router.post('/:caseReference/confirm/remove-third-party', async (req: Request, res: Response, next: NextFunction): Promise<void> => {
  await deleteThirdParty(req, res, next);
});

/* GET confirmation page for removing client support needs. */
router.get('/:caseReference/confirm/remove-support-need', async (req: Request, res: Response, next: NextFunction): Promise<void> => {
  await getRemoveSupportNeedsConfirmation(req, res, next);
});

/* DELETE client support needs. */
router.post('/:caseReference/confirm/remove-support-need', async (req: Request, res: Response, next: NextFunction): Promise<void> => {
  await deleteClientSupportNeeds(req, res, next);
});

/* POST accept case (change status to advising). */
router.post('/:caseReference/accept', async (req: Request, res: Response, next: NextFunction): Promise<void> => {
  await acceptCase(req, res, next);
});

/* GET why-pending page (interstitial for marking case as pending). */
router.get('/:caseReference/why-pending', async (req: Request, res: Response, next: NextFunction): Promise<void> => {
  await getPendingCaseForm(req, res, next);
});

/* POST pending case. */
router.post('/:caseReference/why-pending', validatePendingCase(), async (req: Request, res: Response, next: NextFunction): Promise<void> => {
  await pendingCase(req, res, next);
});

/* POST complete case (change status to completed). */
router.post('/:caseReference/completed', async (req: Request, res: Response, next: NextFunction): Promise<void> => {
  await completeCase(req, res, next);
});

/* GET why-closed page (interstitial for closing a case). */
router.get('/:caseReference/why-closed', async (req: Request, res: Response, next: NextFunction): Promise<void> => {
  await getCloseCaseForm(req, res, next);
});

/* POST close case. */
router.post('/:caseReference/why-closed', validateCloseCase(), async (req: Request, res: Response, next: NextFunction): Promise<void> => {
  await closeCase(req, res, next);
});

/* GET why-reopen page (interstitial for reopening a case). */
router.get('/:caseReference/why-reopen', async (req: Request, res: Response, next: NextFunction): Promise<void> => {
  await getReopenCaseForm(req, res, next);
});

/* POST reopen case. */
router.post('/:caseReference/why-reopen', validateReopenCase(), async (req: Request, res: Response, next: NextFunction): Promise<void> => {
  await reopenCase(req, res, next);
});

export default router;<|MERGE_RESOLUTION|>--- conflicted
+++ resolved
@@ -26,13 +26,8 @@
 });
 
 /* GET history for a specific case. */
-<<<<<<< HEAD
-router.get('/:caseReference/history', async function (req: Request, res: Response, next: NextFunction): Promise<void> {
+router.get('/:caseReference/history', async (req: Request, res: Response, next: NextFunction): Promise<void> => {
   await handleCaseHistoryTab(req, res, next, 'history');
-=======
-router.get('/:caseReference/history', async (req: Request, res: Response, next: NextFunction): Promise<void> => {
-  await handleCaseDetailsTab(req, res, next, 'history');
->>>>>>> 59f62d8e
 });
 
 /* GET confirmation page for removing third party. */
