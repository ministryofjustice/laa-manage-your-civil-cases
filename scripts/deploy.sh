#!/bin/bash

ENVIRONMENT=$1
# Convert the branch name into a string that can be turned into a valid URL
  BRANCH_RELEASE_NAME=$(echo "$GITHUB_REF_NAME" | tr '[:upper:]' '[:lower:]' | sed 's:^\w*\/::' | tr -s ' _/[]().' '-' | cut -c1-18 | sed 's/-$//')

deploy_branch() {
# Set the deployment host, this will add the prefix of the branch name e.g el-257-deploy-with-circleci or just main
  RELEASE_HOST="$BRANCH_RELEASE_NAME-mcc-uat.cloud-platform.service.justice.gov.uk"
# Set the ingress name, needs release name, namespace and -green suffix
  IDENTIFIER="$BRANCH_RELEASE_NAME-laa-manage-your-civil-cases-$K8S_NAMESPACE-green"
  echo "Deploying commit: $GITHUB_SHA under release name: '$BRANCH_RELEASE_NAME'..."

  helm upgrade "$BRANCH_RELEASE_NAME" ./deploy/laa-manage-your-civil-cases/. \
                --install --wait \
                --namespace="${K8S_NAMESPACE}" \
                --values ./deploy/laa-manage-your-civil-cases/values/"$ENVIRONMENT".yaml \
                --set image.repository="$REGISTRY/$REPOSITORY" \
                --set image.tag="$IMAGE_TAG" \
                --set ingress.annotations."external-dns\.alpha\.kubernetes\.io/set-identifier"="$IDENTIFIER" \
                --set ingress.hosts[0].host="$RELEASE_HOST" \
<<<<<<< HEAD
                --set env.SERVICE_NAME="$SERVICE_NAME" \
                --set env.SERVICE_PHASE="$SERVICE_PHASE" \
                --set env.DEPARTMENT_NAME="$DEPARTMENT_NAME" \
                --set env.DEPARTMENT_URL="$DEPARTMENT_URL" \
                --set env.CONTACT_EMAIL="$CONTACT_EMAIL" \
                --set env.CONTACT_PHONE="$CONTACT_PHONE" \
                --set env.SERVICE_URL="$SERVICE_URL" \
                --set env.SESSION_SECRET="$SESSION_SECRET" \
                --set env.SESSION_NAME="$SESSION_NAME" \
                --set env.RATELIMIT_HEADERS_ENABLED="$RATELIMIT_HEADERS_ENABLED" \
                --set env.RATELIMIT_STORAGE_URI="$RATELIMIT_STORAGE_URI" \
                --set env.RATE_LIMIT_MAX="$RATE_LIMIT_MAX" \
                --set env.RATE_WINDOW_MS="$RATE_WINDOW_MS" \
                --set env.API_URL="$API_URL" \
                --set env.API_PREFIX="$API_PREFIX" \
                --set env.API_TIMEOUT="$API_TIMEOUT" \
                --set env.API_RETRIES="$API_RETRIES" \
                --set env.API_USERNAME="$API_USERNAME" \
                --set env.API_PASSWORD="$API_PASSWORD" \
                --set env.API_CLIENT_ID="$API_CLIENT_ID" \
                --set env.API_CLIENT_SECRET="$API_CLIENT_SECRET" \
                --set env.NODE_ENV="$NODE_ENV"
=======
                --set env.SESSION_SECRET="$SESSION_SECRET"
>>>>>>> a5b05af2
}

deploy_main() {  
  helm upgrade manage-civil-cases ./deploy/laa-manage-your-civil-cases/. \
                          --install --wait \
                          --namespace="${K8S_NAMESPACE}" \
                          --values ./deploy/laa-manage-your-civil-cases/values/"$ENVIRONMENT".yaml \
                          --set image.repository="$REGISTRY/$REPOSITORY" \
                          --set image.tag="$IMAGE_TAG" \
<<<<<<< HEAD
                          --set env.SERVICE_NAME="$SERVICE_NAME" \
                          --set env.SERVICE_PHASE="$SERVICE_PHASE" \
                          --set env.DEPARTMENT_NAME="$DEPARTMENT_NAME" \
                          --set env.DEPARTMENT_URL="$DEPARTMENT_URL" \
                          --set env.CONTACT_EMAIL="$CONTACT_EMAIL" \
                          --set env.CONTACT_PHONE="$CONTACT_PHONE" \
                          --set env.SERVICE_URL="$SERVICE_URL" \
                          --set env.SESSION_SECRET="$SESSION_SECRET" \
                          --set env.SESSION_NAME="$SESSION_NAME" \
                          --set env.RATELIMIT_HEADERS_ENABLED="$RATELIMIT_HEADERS_ENABLED" \
                          --set env.RATELIMIT_STORAGE_URI="$RATELIMIT_STORAGE_URI" \
                          --set env.RATE_LIMIT_MAX="$RATE_LIMIT_MAX" \
                          --set env.RATE_WINDOW_MS="$RATE_WINDOW_MS" \
                          --set env.API_URL="$API_URL" \
                          --set env.API_PREFIX="$API_PREFIX" \
                          --set env.API_TIMEOUT="$API_TIMEOUT" \
                          --set env.API_RETRIES="$API_RETRIES" \
                          --set env.API_USERNAME="$API_USERNAME" \
                          --set env.API_PASSWORD="$API_PASSWORD" \
                          --set env.API_CLIENT_ID="$API_CLIENT_ID" \
                          --set env.API_CLIENT_SECRET="$API_CLIENT_SECRET" \
                          --set env.NODE_ENV="$NODE_ENV"
=======
                          --set env.SESSION_SECRET="$SESSION_SECRET" 
>>>>>>> a5b05af2
}

if [[ "$GITHUB_REF_NAME" == "main" ]]; then
  deploy_main
else
  if deploy_branch; then
    echo "Deploy succeeded"
  else
    echo "Deploy failed. Attempting rollback"
    if helm rollback "$BRANCH_RELEASE_NAME"; then
      echo "Rollback succeeded. Retrying deploy"
      deploy_branch
    else
      echo "Rollback failed. Consider manually running 'helm delete $BRANCH_RELEASE_NAME'"
      exit 1
    fi
  fi
fi<|MERGE_RESOLUTION|>--- conflicted
+++ resolved
@@ -19,32 +19,7 @@
                 --set image.tag="$IMAGE_TAG" \
                 --set ingress.annotations."external-dns\.alpha\.kubernetes\.io/set-identifier"="$IDENTIFIER" \
                 --set ingress.hosts[0].host="$RELEASE_HOST" \
-<<<<<<< HEAD
-                --set env.SERVICE_NAME="$SERVICE_NAME" \
-                --set env.SERVICE_PHASE="$SERVICE_PHASE" \
-                --set env.DEPARTMENT_NAME="$DEPARTMENT_NAME" \
-                --set env.DEPARTMENT_URL="$DEPARTMENT_URL" \
-                --set env.CONTACT_EMAIL="$CONTACT_EMAIL" \
-                --set env.CONTACT_PHONE="$CONTACT_PHONE" \
-                --set env.SERVICE_URL="$SERVICE_URL" \
-                --set env.SESSION_SECRET="$SESSION_SECRET" \
-                --set env.SESSION_NAME="$SESSION_NAME" \
-                --set env.RATELIMIT_HEADERS_ENABLED="$RATELIMIT_HEADERS_ENABLED" \
-                --set env.RATELIMIT_STORAGE_URI="$RATELIMIT_STORAGE_URI" \
-                --set env.RATE_LIMIT_MAX="$RATE_LIMIT_MAX" \
-                --set env.RATE_WINDOW_MS="$RATE_WINDOW_MS" \
-                --set env.API_URL="$API_URL" \
-                --set env.API_PREFIX="$API_PREFIX" \
-                --set env.API_TIMEOUT="$API_TIMEOUT" \
-                --set env.API_RETRIES="$API_RETRIES" \
-                --set env.API_USERNAME="$API_USERNAME" \
-                --set env.API_PASSWORD="$API_PASSWORD" \
-                --set env.API_CLIENT_ID="$API_CLIENT_ID" \
-                --set env.API_CLIENT_SECRET="$API_CLIENT_SECRET" \
-                --set env.NODE_ENV="$NODE_ENV"
-=======
                 --set env.SESSION_SECRET="$SESSION_SECRET"
->>>>>>> a5b05af2
 }
 
 deploy_main() {  
@@ -54,32 +29,7 @@
                           --values ./deploy/laa-manage-your-civil-cases/values/"$ENVIRONMENT".yaml \
                           --set image.repository="$REGISTRY/$REPOSITORY" \
                           --set image.tag="$IMAGE_TAG" \
-<<<<<<< HEAD
-                          --set env.SERVICE_NAME="$SERVICE_NAME" \
-                          --set env.SERVICE_PHASE="$SERVICE_PHASE" \
-                          --set env.DEPARTMENT_NAME="$DEPARTMENT_NAME" \
-                          --set env.DEPARTMENT_URL="$DEPARTMENT_URL" \
-                          --set env.CONTACT_EMAIL="$CONTACT_EMAIL" \
-                          --set env.CONTACT_PHONE="$CONTACT_PHONE" \
-                          --set env.SERVICE_URL="$SERVICE_URL" \
-                          --set env.SESSION_SECRET="$SESSION_SECRET" \
-                          --set env.SESSION_NAME="$SESSION_NAME" \
-                          --set env.RATELIMIT_HEADERS_ENABLED="$RATELIMIT_HEADERS_ENABLED" \
-                          --set env.RATELIMIT_STORAGE_URI="$RATELIMIT_STORAGE_URI" \
-                          --set env.RATE_LIMIT_MAX="$RATE_LIMIT_MAX" \
-                          --set env.RATE_WINDOW_MS="$RATE_WINDOW_MS" \
-                          --set env.API_URL="$API_URL" \
-                          --set env.API_PREFIX="$API_PREFIX" \
-                          --set env.API_TIMEOUT="$API_TIMEOUT" \
-                          --set env.API_RETRIES="$API_RETRIES" \
-                          --set env.API_USERNAME="$API_USERNAME" \
-                          --set env.API_PASSWORD="$API_PASSWORD" \
-                          --set env.API_CLIENT_ID="$API_CLIENT_ID" \
-                          --set env.API_CLIENT_SECRET="$API_CLIENT_SECRET" \
-                          --set env.NODE_ENV="$NODE_ENV"
-=======
                           --set env.SESSION_SECRET="$SESSION_SECRET" 
->>>>>>> a5b05af2
 }
 
 if [[ "$GITHUB_REF_NAME" == "main" ]]; then
