--- conflicted
+++ resolved
@@ -150,10 +150,6 @@
     dateReceived: safeString(item.dateReceived),
     caseStatus: safeString(item.caseStatus),
     dateOfBirth: isValidDateOfBirth(dateOfBirthValue) ? transformDateOfBirth(dateOfBirthValue) : '',
-<<<<<<< HEAD
-    lastModified: lastModifiedStr != null && lastModifiedStr.trim() !== '' ? formatDate(lastModifiedStr) : undefined,
-    dateClosed: dateClosedStr != null && dateClosedStr.trim() !== '' ? formatDate(dateClosedStr) : undefined
-=======
     lastModified: safeOptionalString(item.lastModified),
     dateClosed: safeOptionalString(item.dateClosed),
     // Additional client details fields
@@ -167,7 +163,6 @@
     address: safeOptionalString(item.address),
     postcode: safeOptionalString(item.postcode),
     specialNotes: safeOptionalString(item.specialNotes)
->>>>>>> 6409825d
   };
 }
 
@@ -296,68 +291,6 @@
       };
     }
   }
-<<<<<<< HEAD
-=======
-
-  /**
-   * Get client details for a specific case
-   * @param {string} caseReference Case reference to look up
-   * @returns {Promise<{status: 'success' | 'error', data: CaseData | null, message?: string}>} Client details response
-   */
-  static async getClientDetails(caseReference: string): Promise<{ status: 'success' | 'error', data: CaseData | null, message?: string }> {
-    try {
-      await MockApiService.mockDelay();
-
-      devLog(`Mock API: GET /client-details?caseReference=${caseReference}`);
-
-      // Load client details from fixture
-      const filePath = join(process.cwd(), 'tests/fixtures/cases/all-client-details.json');
-      const fileContent = readFileSync(filePath, 'utf-8');
-      const clientsData: unknown = JSON.parse(fileContent);
-
-      if (!Array.isArray(clientsData)) {
-        devError('Invalid client details data format: expected array');
-        return { status: 'error', data: null, message: 'Invalid data format' };
-      }
-
-      // Find the matching client
-      const clientMatch = clientsData.find((item: unknown) => {
-        if (!isRecord(item)) return false;
-        return item.caseReference === caseReference;
-      }) as unknown;
-
-      if (clientMatch == null) {
-        devLog(`Mock API: Client not found for case reference: ${caseReference}`);
-        return { status: 'error', data: null, message: 'Client not found' };
-      }
-
-      // Transform the client data
-      const transformedClient = transformCaseItem(clientMatch);
-
-      devLog(`Mock API: Returning client details for case: ${caseReference}`);
-      return { status: 'success', data: transformedClient };
-
-    } catch (error) {
-      devError('Mock API error in getClientDetails: ' + String(error));
-      const message = error instanceof Error ? error.message : 'Unknown error';
-      return { status: 'error', data: null, message };
-    }
-  }
-}
-
-// Export the mock API service
-export const apiService = MockApiService;
-
-/**
- * Convenience function to get cases with proper typing
- * @param {string} caseType Type of case (new, accepted, opened, closed)
- * @param {'asc' | 'desc'} sortOrder Sort order
- * @returns {Promise<CaseData[]>} Promise resolving to case data
- */
-export async function getCases(caseType: string, sortOrder: 'asc' | 'desc' = 'asc'): Promise<CaseData[]> {
-  const validCaseTypes = ['new', 'accepted', 'opened', 'closed'] as const;
-  type ValidCaseType = typeof validCaseTypes[number];
->>>>>>> 6409825d
 
   /**
    * Extract error message from various error types
