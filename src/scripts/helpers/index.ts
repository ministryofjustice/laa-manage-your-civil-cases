/**
 * Helpers Index
 *
 * Central export point for all helper utilities.
 * This allows for cleaner imports throughout the application.
 *
 * Usage:
 * import { devLog, safeString, formatDate } from '#src/scripts/helpers';
 */

// Development logging utilities
export {
  devLog,
  devWarn,
  devError,
  devDebug,
  isDevelopment
} from './devLogger.js';

// Data transformation utilities
export {
  safeString,
  safeOptionalString,
  isRecord,
  safeStringFromRecord,
  hasProperty,
  capitaliseFirst,
  safeBodyString,
  extractFormFields,
  safeApiField,
  extractCurrentFields
} from './dataTransformers.js';

// Date formatting utilities
export {
  formatDate,
  dateStringFromThreeFields
} from './dateFormatter.js';

// Date validation utilities
export {
  extractAndConvertDateFields
} from './ValidationDateHelpers.js';

// Form validation utilities
export {
  validateForm
} from './validateForm.js';

<<<<<<< HEAD
export {
  createLocaleLoader,
  getLocaleLoader,
  getDefaultLocaleLoader,
  getText,
  hasText,
  clearLocaleCache,
  loadLocaleData,
  t,
  type ExpressLocaleLoader,
  type LocaleData,
  type LocaleLoader
} from './localeLoader.js';
=======
// Form controller helpers
export {
  handleGetEditForm,
  handlePostEditForm
} from './formControllerHelpers.js';
>>>>>>> 67bdf7c2

// Error handling utilities
export {
  extractErrorMessage,
  isHttpError,
  isAuthError,
  isForbiddenError,
  isNotFoundError,
  isServerError,
  createProcessedError,
  extractAndLogError,
} from './errorHandler.js';<|MERGE_RESOLUTION|>--- conflicted
+++ resolved
@@ -47,7 +47,12 @@
   validateForm
 } from './validateForm.js';
 
-<<<<<<< HEAD
+// Form controller helpers
+export {
+  handleGetEditForm,
+  handlePostEditForm
+} from './formControllerHelpers.js';
+
 export {
   createLocaleLoader,
   getLocaleLoader,
@@ -61,13 +66,6 @@
   type LocaleData,
   type LocaleLoader
 } from './localeLoader.js';
-=======
-// Form controller helpers
-export {
-  handleGetEditForm,
-  handlePostEditForm
-} from './formControllerHelpers.js';
->>>>>>> 67bdf7c2
 
 // Error handling utilities
 export {
