--- conflicted
+++ resolved
@@ -39,12 +39,8 @@
   }
 
   res.render('case_details/confirm-remove-client-support-needs.njk', {
-<<<<<<< HEAD
-    caseReference,
     client: req.clientData
-=======
     caseReference
->>>>>>> ac3fb216
   });
 }
 
